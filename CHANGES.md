
<<<<<<< HEAD
## 0.2.0 (TBD)
=======
## 0.1.0 (TBD)

* add web UI for VSI stats visualization
* add starlette middleware

## 0.0.2 (2020-12-15)
>>>>>>> 504be9a7

* Update for rio-tiler==2.0.0rc3
* add Web UI
* add starlette middleware

## 0.1.0 (2020-07-13)

* Initial release<|MERGE_RESOLUTION|>--- conflicted
+++ resolved
@@ -1,18 +1,12 @@
 
-<<<<<<< HEAD
-## 0.2.0 (TBD)
-=======
 ## 0.1.0 (TBD)
 
 * add web UI for VSI stats visualization
 * add starlette middleware
 
 ## 0.0.2 (2020-12-15)
->>>>>>> 504be9a7
 
 * Update for rio-tiler==2.0.0rc3
-* add Web UI
-* add starlette middleware
 
 ## 0.1.0 (2020-07-13)
 
